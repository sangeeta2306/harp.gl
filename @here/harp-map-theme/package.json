{
    "name": "@here/harp-map-theme",
    "version": "0.17.2",
    "description": "Map themes",
    "main": "index.js",
    "typings": "index",
    "directories": {
        "test": "test"
    },
    "scripts": {
        "test": "cross-env mocha --require source-map-support/register $EXTRA_MOCHA_ARGS ./test/*.js",
        "build": "tsc --build $EXTRA_TSC_ARGS",
        "prepare-icons": "ts-node ./scripts/prepareIcons.ts",
        "prepare": "cross-env tsc --sourceMap false $EXTRA_TSC_ARGS && ts-node ./scripts/prepack.ts"
    },
    "repository": {
        "type": "git",
        "url": "https://github.com/heremaps/harp.gl.git",
        "directory": "@here/harp-map-theme"
    },
    "author": {
        "name": "HERE Europe B.V.",
        "url": "https://here.com"
    },
    "license": "Apache-2.0",
    "devDependencies": {
<<<<<<< HEAD
        "@here/harp-atlas-tools": "^0.17.2",
        "@here/harp-datasource-protocol": "^0.17.2",
        "@here/harp-fontcatalog": "^0.1.4",
        "@here/harp-test-utils": "^0.17.2",
=======
        "@here/harp-atlas-tools": "^0.17.0",
        "@here/harp-datasource-protocol": "^0.17.0",
        "@here/harp-fontcatalog": "^0.1.6",
        "@here/harp-test-utils": "^0.17.0",
>>>>>>> 336862fc
        "@types/ajv": "^1.0.0",
        "@types/chai": "^4.2.11",
        "@types/mocha": "^7.0.2",
        "@types/ncp": "^2.0.4",
        "ajv": "^6.12.2",
        "chai": "^4.0.2",
        "copyfiles": "^2.2.0",
        "cross-env": "^7.0.2",
        "github-download": "^0.5.0",
        "mkpath": "^1.0.0",
        "mocha": "^7.2.0",
        "ncp": "^2.0.0",
        "source-map-support": "^0.5.19",
        "tmp": "^0.2.1",
        "ts-node": "^8.10.1",
        "typescript": "^3.9.3"
    },
    "publishConfig": {
        "access": "public"
    }
}<|MERGE_RESOLUTION|>--- conflicted
+++ resolved
@@ -24,17 +24,10 @@
     },
     "license": "Apache-2.0",
     "devDependencies": {
-<<<<<<< HEAD
         "@here/harp-atlas-tools": "^0.17.2",
         "@here/harp-datasource-protocol": "^0.17.2",
-        "@here/harp-fontcatalog": "^0.1.4",
+        "@here/harp-fontcatalog": "^0.1.6",
         "@here/harp-test-utils": "^0.17.2",
-=======
-        "@here/harp-atlas-tools": "^0.17.0",
-        "@here/harp-datasource-protocol": "^0.17.0",
-        "@here/harp-fontcatalog": "^0.1.6",
-        "@here/harp-test-utils": "^0.17.0",
->>>>>>> 336862fc
         "@types/ajv": "^1.0.0",
         "@types/chai": "^4.2.11",
         "@types/mocha": "^7.0.2",
